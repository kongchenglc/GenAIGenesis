import sys
import os
import base64
import ssl
import datetime
import platform
import torch
import traceback
from pydantic import BaseModel


# Add parent directory to Python path
sys.path.append(os.path.dirname(os.path.dirname(os.path.abspath(__file__))))
# Add current directory to Python path to help with module resolution
sys.path.append(os.path.dirname(os.path.abspath(__file__)))

from fastapi import FastAPI, UploadFile, File, WebSocket, WebSocketDisconnect, Request
from fastapi.middleware.cors import CORSMiddleware
import uvicorn
import asyncio
from typing import List, Dict, Any
import numpy as np
import soundfile as sf
import io
import json
import subprocess
import tempfile
from Agents.voice_processor import VoiceProcessor
from Agents.command_processor import CommandProcessor

from schemas.PageSchema import PageContent
from schemas.ActionSchema import ActionItem

# Try to import BeautifulSoup early to detect issues
try:
    from bs4 import BeautifulSoup
    print("BeautifulSoup imported successfully")
except ImportError as e:
    print(f"Warning: BeautifulSoup import failed: {e}")
    print("Page analysis functionality may not work correctly")

<<<<<<< HEAD
# Core data models
class PageContent(BaseModel):
    """Model for page content data"""
    html: str
    text: str
    url: str

class ActionItem(BaseModel):
    """Model for action items"""
    description: str
    action_type: str
    target_element: str = None
    parameters: dict = None
=======

>>>>>>> 3d7f5b81

class AudioProcessor:
    """Handles audio file conversion and processing"""
    def __init__(self, target_sample_rate=16000):
        self.target_sample_rate = target_sample_rate
    
    def convert_webm_to_wav(self, webm_data):
        """Convert WebM audio data to WAV format"""
        with tempfile.NamedTemporaryFile(suffix='.webm', delete=False) as webm_file:
            webm_file.write(webm_data)
            webm_path = webm_file.name

        wav_path = webm_path + '.wav'
        
        try:
            # Use FFmpeg to convert WebM to WAV
            subprocess.run([
                'ffmpeg', '-i', webm_path,
                '-acodec', 'pcm_s16le',
                '-ar', str(self.target_sample_rate),
                '-ac', '1',
                '-y', wav_path
            ], check=True, capture_output=True)

            # Read the converted WAV file
            audio_array, sample_rate = sf.read(wav_path)
            
            # Clean up temporary files
            os.unlink(webm_path)
            os.unlink(wav_path)
            
            return audio_array, sample_rate
        except Exception as e:
            # Ensure temporary files are cleaned up
            if os.path.exists(webm_path):
                os.unlink(webm_path)
            if os.path.exists(wav_path):
                os.unlink(wav_path)
            raise e

class AssistantAPI:
    """Main API class that handles endpoints and processing"""
    def __init__(self):
        self.app = FastAPI()
        self.setup_middleware()
        self.setup_routes()
        
        # Initialize processors
        self.voice_processor = VoiceProcessor()
        self.command_processor = CommandProcessor()
        self.audio_processor = AudioProcessor()
        
        # Active client connections
        self.active_connections = {}
    
    def setup_middleware(self):
        """Configure middleware for the application"""
        self.app.add_middleware(
            CORSMiddleware,
            allow_origins=["*"],  # Allow all origins
            allow_credentials=True,
            allow_methods=["*"],
            allow_headers=["*"],
        )
    
    def setup_routes(self):
        """Set up API routes"""
        # HTTP endpoints
        self.app.post("/audio")(self.process_audio)
        self.app.post("/analyze_page")(self.analyze_page)
        self.app.get("/")(self.root)
        
        # WebSocket endpoint
        self.app.websocket("/ws")(self.websocket_endpoint)
    
    async def process_audio(self, audio: UploadFile = File(...), isActivated: bool = False):
        """Process audio file uploads"""
        try:
            # Read the audio file
            audio_data = await audio.read()
            
            # Convert audio to the required format
            audio_array, sample_rate = self.audio_processor.convert_webm_to_wav(audio_data)
            
            # Process the audio with the voice processor
            transcription = await self.voice_processor.process_audio(audio_array, sample_rate)
            
            # Process the transcribed command
            command_result = await self.command_processor.process_command(transcription, isActivated)
            
            # Return the results
            return {
                "success": True,
                "transcription": transcription,
                "command": command_result
            }
        except Exception as e:
            return {
                "success": False,
                "error": str(e),
                "transcription": "",
                "command": None
            }
    
    async def websocket_endpoint(self, websocket: WebSocket):
        """Handle WebSocket connections"""
        await websocket.accept()
        client_id = id(websocket)
        self.active_connections[client_id] = websocket
        
        try:
            while True:
                # Receive message from client
                data = await websocket.receive_text()
                message = json.loads(data)
                
                # Process different message types
                if message.get("type") == "audio":
                    await self.handle_audio_message(websocket, message)
                elif message.get("type") == "analyze_page":
                    await self.handle_page_analysis(websocket, message)
                else:
                    await websocket.send_json({
                        "success": False,
                        "error": "Unknown message type"
                    })
        except WebSocketDisconnect:
            # Clean up on disconnect
            if client_id in self.active_connections:
                del self.active_connections[client_id]
        except Exception as e:
            # Handle other exceptions
            try:
                await websocket.send_json({
                    "success": False,
                    "error": str(e)
                })
            except:
                pass
            
            # Clean up on error
            if client_id in self.active_connections:
                del self.active_connections[client_id]
    
    async def handle_audio_message(self, websocket: WebSocket, message: Dict):
        """Process audio data received via WebSocket"""
        try:
            # Get audio data and convert from base64 if needed
            audio_data = message.get("audio_data")
            is_activated = message.get("is_activated", False)
            
            # Further implementation would go here
            
            # Send response
            await websocket.send_json({
                "success": True,
                "message": "Audio processed"
            })
        except Exception as e:
            await websocket.send_json({
                "success": False,
                "error": str(e)
            })
    
    async def handle_page_analysis(self, websocket: WebSocket, message: Dict):
        """Process page analysis requests via WebSocket"""
        # Implementation would go here
        pass
    
    async def analyze_page(self, page_content: PageContent):
        """Analyze page content"""
        # Implementation would go here
        return {"success": True, "message": "Page analyzed"}
    
    async def root(self):
        """Root endpoint"""
        return {"status": "running"}

# Create the API instance
api = AssistantAPI()
app = api.app

if __name__ == "__main__":
    uvicorn.run(app, host="0.0.0.0", port=8000) <|MERGE_RESOLUTION|>--- conflicted
+++ resolved
@@ -39,7 +39,6 @@
     print(f"Warning: BeautifulSoup import failed: {e}")
     print("Page analysis functionality may not work correctly")
 
-<<<<<<< HEAD
 # Core data models
 class PageContent(BaseModel):
     """Model for page content data"""
@@ -53,9 +52,6 @@
     action_type: str
     target_element: str = None
     parameters: dict = None
-=======
-
->>>>>>> 3d7f5b81
 
 class AudioProcessor:
     """Handles audio file conversion and processing"""
