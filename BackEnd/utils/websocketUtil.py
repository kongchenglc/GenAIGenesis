--- conflicted
+++ resolved
@@ -1,117 +1,96 @@
-from fastapi import APIRouter, WebSocket, WebSocketDisconnect
-from PIL import Image
-from io import BytesIO
-import json
-from summarize import agent_response, FastWebSummarizer, find_website
-
-
-router = APIRouter()
-
-
-@router.websocket("/ws")
-async def websocket_endpoint(websocket: WebSocket):
-    isOnStartup = True
-    await websocket.accept()
-    summarizer = None
-<<<<<<< HEAD
-    current_url = None
-=======
->>>>>>> 9ea62d59
-
-    try:
-        summarizer = FastWebSummarizer()
-        await summarizer.start_browser()
-        while True:
-            data = await websocket.receive_json()
-            if isOnStartup:
-                if "text" in data:
-                    text_message = data["text"]
-<<<<<<< HEAD
-                    # insert api call
-                    API_response = {
-                        "summary": "Hello",
-                        "url": "https://www.google.com",
-                        "isStartup": False,
-=======
-                    summary, url, onStartup = await find_website(text_message, summarizer)
-                    API_response = {    
-                        "summary": summary,
-                        "url": url,
-                        "onStartup": onStartup
->>>>>>> 9ea62d59
-                    }
-                    if not API_response["onStartup"]:
-                        isOnStartup = False
-                        JSON_response = {
-                            "summary": API_response["summary"],
-                            "url": API_response["url"],
-                        }
-                        await websocket.send_json(JSON_response)
-                    else:
-                        await websocket.send_json(
-                            {
-                                "summary": "Please ask a valid request to search the web for",
-                                "url": None,
-                            }
-                        )
-                    continue
-                else:
-                    await websocket.send_json(
-                        {
-                            "summary": "Please ask a valid request to search the web for",
-                            "url": None,
-                        }
-                    )
-                    continue
-            if "text" in data:
-                text_message = data["text"]
-                try:
-                    text_response, url = await agent_response(summarizer, text_message)
-<<<<<<< HEAD
-                    API_response = {"summary": text_response, "url": url}
-                    await websocket.send_json(API_response)
-=======
-                    API_response = {
-                        "summary": text_response["summary"],
-                        "url": url
-                    }
-                    await websocket.send_json(API_response) 
->>>>>>> 9ea62d59
-                except Exception as e:
-                    print("Error processing text:", e)
-                    await websocket.send_text("Error processing text")
-            elif "bytes" in data:
-                binary_message = data["bytes"]
-                try:
-                    image = Image.open(BytesIO(binary_message))
-                    # send image to AI
-                    API_response = {"summary": "Hello", "elements": "World"}
-                    # this custom data type will be filled by the API AI call
-                    await websocket.send_json(API_response)
-                except Exception as e:
-                    print("Error processing image: ", e)
-                    await websocket.send_text("Error processing image")
-            elif "URL" in data:
-                URL_message = data["URL"]
-                try:
-                    text_response, url = await agent_response(summarizer, URL_message)
-<<<<<<< HEAD
-                    API_response = {"summary": text_response, "url": url}
-=======
-                    API_response = {
-                        "summary": text_response["summary"],
-                        "url": url
-                    }
->>>>>>> 9ea62d59
-                    await websocket.send_json(API_response)
-                except Exception as e:
-                    print("Error processing HTML: ", e)
-                    await websocket.send_text("Error processing HTML.")
-    except WebSocketDisconnect:
-        print("Client disconnected")
-    except Exception as e:
-        print(f"Error in websocket endpoint: {e}")
-        await websocket.send_json({"type": "error", "data": {"message": str(e)}})
-    finally:
-        if summarizer:
-            await summarizer.close()
+from fastapi import APIRouter, WebSocket, WebSocketDisconnect
+from PIL import Image
+from io import BytesIO
+import json
+from summarize import agent_response, FastWebSummarizer, find_website
+
+
+router = APIRouter()
+
+
+@router.websocket("/ws")
+async def websocket_endpoint(websocket: WebSocket):
+    isOnStartup = True
+    await websocket.accept()
+    summarizer = None
+
+    try:
+        summarizer = FastWebSummarizer()
+        await summarizer.start_browser()
+        while True:
+            data = await websocket.receive_json()
+            if isOnStartup:
+                if "text" in data:
+                    text_message = data["text"]
+                    summary, url, onStartup = await find_website(text_message, summarizer)
+                    API_response = {    
+                        "summary": summary,
+                        "url": url,
+                        "onStartup": onStartup
+                    }
+                    if not API_response["onStartup"]:
+                        isOnStartup = False
+                        JSON_response = {
+                            "summary": API_response["summary"],
+                            "url": API_response["url"],
+                        }
+                        await websocket.send_json(JSON_response)
+                    else:
+                        await websocket.send_json(
+                            {
+                                "summary": "Please ask a valid request to search the web for",
+                                "url": None,
+                            }
+                        )
+                    continue
+                else:
+                    await websocket.send_json(
+                        {
+                            "summary": "Please ask a valid request to search the web for",
+                            "url": None,
+                        }
+                    )
+                    continue
+            if "text" in data:
+                text_message = data["text"]
+                try:
+                    text_response, url = await agent_response(summarizer, text_message)
+                    API_response = {
+                        "summary": text_response["summary"],
+                        "url": url
+                    }
+                    await websocket.send_json(API_response) 
+                except Exception as e:
+                    print("Error processing text:", e)
+                    await websocket.send_text("Error processing text")
+            elif "bytes" in data:
+                binary_message = data["bytes"]
+                try:
+                    image = Image.open(BytesIO(binary_message))
+                    # send image to AI
+                    API_response = {"summary": "Hello", "elements": "World"}
+                    # this custom data type will be filled by the API AI call
+                    await websocket.send_json(API_response)
+                except Exception as e:
+                    print("Error processing image: ", e)
+                    await websocket.send_text("Error processing image")
+            elif "URL" in data:
+                URL_message = data["URL"]
+                try:
+                    text_response, url = await agent_response(summarizer, URL_message)
+                    API_response = {
+                        "summary": text_response["summary"],
+                        "url": url
+                    }
+                    await websocket.send_json(API_response)
+                except Exception as e:
+                    print("Error processing HTML: ", e)
+                    await websocket.send_text("Error processing HTML.")
+    except WebSocketDisconnect:
+        print("Client disconnected")
+    except Exception as e:
+        print(f"Error in websocket endpoint: {e}")
+        await websocket.send_json({"type": "error", "data": {"message": str(e)}})
+    finally:
+        if summarizer:
+            await summarizer.close()