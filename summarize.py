#!/usr/bin/env python3

"""
Fast Web Page Summarizer for Accessibility
Provides quick summaries and navigation options within 10 seconds
"""

import os
import sys
import asyncio
from typing import Dict, List, Optional, Tuple, Any
from dataclasses import dataclass
import argparse
from urllib.parse import urljoin, urlparse
from dotenv import load_dotenv
import traceback

import google.generativeai as genai
from playwright.async_api import async_playwright
from rich.console import Console

# Load environment variables
load_dotenv()

# Constants for timeouts and limits
PAGE_LOAD_TIMEOUT = 7  # seconds
ELEMENT_TIMEOUT = 0.2  # seconds for individual elements
CONTENT_TIMEOUT = 1    # seconds for content blocks
MAX_LINKS = 10
MAX_HEADINGS = 3
MIN_CONTENT_LENGTH = 50
MAX_SUMMARY_LENGTH = 500

console = Console()

@dataclass
class QuickPageContent:
    """Minimal data class for fast content extraction"""
    title: str
    main_links: Dict[str, str]  # text -> url mapping
    main_headings: List[str]
    quick_summary: str

class FastWebSummarizer:
    def __init__(self, api_key: Optional[str] = None):
        if api_key is None:
            api_key = os.getenv("GOOGLE_API_KEY")
            if not api_key:
                raise ValueError("Please provide a Google API key via GOOGLE_API_KEY environment variable")
        
        genai.configure(api_key=api_key)
        

        
        # Use gemini-2.0-flash-lite for all operations
        self.model = genai.GenerativeModel('models/gemini-2.0-flash-lite')
        self.browser = None
        self.current_page = None
        self.link_history = []
        self.current_title = None
        self.bookmarks = {}

    async def start_browser(self):
        """Start a fast browser session"""
        p = await async_playwright().start()
        self.browser = await p.chromium.launch(
            headless=True,
            args=['--disable-javascript']  # Disable JS for faster loading
        )
        self.current_page = await self.browser.new_page()

    async def _safe_extract(self, coro: Any, timeout: float, default: Any = None) -> Any:
        """Safely extract content with timeout"""
        try:
            return await asyncio.wait_for(coro, timeout=timeout)
        except (asyncio.TimeoutError, Exception):
            return default
    
    async def _extract_specific_info(self, text: str, timeout: float, prompt: str, default: Any = None) -> Any:
        """Extract specific information from text content using Gemini"""
        try:
            if not text:
                return default
                
            cleaned_text = "\n".join(line.strip() for line in text.splitlines() if line.strip())
            context = cleaned_text[:15000]  # Trim for Gemini token limit

            # First get the raw information
            response = self.model.generate_content([
                f"Webpage content:\n{context}",
                f"User query: {prompt}\n\nBased on the above content, extract and summarize the relevant information about what the user asked. If no relevant information is found, say so clearly."
            ])
            raw_info = response.text

            # Then clean it up and make it more natural
            cleanup_prompt = f"""Given this information about {prompt}:
{raw_info}

Please rewrite this in a clear, natural way that:
1. Uses complete sentences
2. Is concise but informative
3. Focuses on the most relevant details
4. Avoids bullet points or lists
5. Sounds natural and conversational

Return only the cleaned up text, nothing else."""

            cleaned_response = self.model.generate_content(cleanup_prompt)
            return cleaned_response.text.strip()
        except Exception as e:
            return f"Error processing content: {str(e)}"

    async def get_specific_info(self, url: str, query: str) -> str:
        """Get specific information from the webpage based on user query"""
        try:
            if not self.current_page:
                await self.start_browser()

            # Load page and get content
            await self._safe_extract(
                self.current_page.goto(url, wait_until="domcontentloaded"),
                PAGE_LOAD_TIMEOUT
            )

            # Get all text content from main content areas
            content_selectors = [
                'main', 'article', '#content', '.content',
                '[role="main"]', '.main-content', '#main-content',
                'section', '.page-content', '[data-testid="content"]',
                'body'  # Fallback to entire body if no specific content area found
            ]
            
            all_content = []
            for selector in content_selectors:
                elements = await self.current_page.query_selector_all(selector)
                for element in elements:
                    text = await self._safe_extract(
                        element.text_content(),
                        CONTENT_TIMEOUT,
                        ""
                    )
                    if text and len(text.strip()) > MIN_CONTENT_LENGTH:
                        all_content.append(text.strip())

            # Combine all content
            combined_content = "\n\n".join(all_content)
            
            if not combined_content:
                return "Could not find any content on the page to analyze."

            # Use Gemini to extract relevant information
            info = await self._extract_specific_info(
                combined_content,
                CONTENT_TIMEOUT,
                query,
                "Could not find specific information about your query."
            )

            return info
        except Exception as e:
            console.print(f"[yellow]Warning during specific info extraction: {str(e)}[/yellow]")
            return "Could not extract specific information due to an error."

    async def _extract_elements(self, selector: str, extract_fn) -> List[Any]:
        """Generic element extraction with error handling"""
        try:
            elements = await self.current_page.query_selector_all(selector)
            results = []
            for element in elements:
                result = await self._safe_extract(extract_fn(element), ELEMENT_TIMEOUT)
                if result:
                    results.append(result)
            return results
        except Exception:
            return []

    async def quick_extract(self, url: str) -> QuickPageContent:
        """Extract only essential content with aggressive timeouts"""
        try:
            if not self.current_page:
                await self.start_browser()

            # Load page
            await self._safe_extract(
                self.current_page.goto(url, wait_until="domcontentloaded"),
                PAGE_LOAD_TIMEOUT
            )

            # Get title
            title = await self._safe_extract(
                self.current_page.title(),
                CONTENT_TIMEOUT,
                "Unknown Title"
            )

            # Extract navigation links
            main_links = {}
            nav_selectors = ['nav a[href]', 'header a[href]', '#nav-main a[href]', '.nav-links a[href]']
            for selector in nav_selectors:
                async def extract_link(element):
                    text = await element.text_content()
                    href = await element.get_attribute('href')
                    return (text.strip(), href) if text and href and len(text.strip()) < 50 else None

                links = await self._extract_elements(selector, extract_link)
                for text, href in links[:MAX_LINKS]:
                    if text and href:
                        main_links[text] = urljoin(url, href)

            # Extract headings
            async def extract_heading(element):
                text = await element.text_content()
                return text.strip() if text and text.strip() else None

            main_headings = await self._extract_elements('h1, h2', extract_heading)
            main_headings = main_headings[:MAX_HEADINGS]

            # Extract content
            content_selectors = [
                'main', 'article', '#content', '.content',
                '[role="main"]', '.main-content', '#main-content',
                'section:first-of-type', '.page-content',
                '[data-testid="content"]'
            ]
            
            quick_summary = ""
            for selector in content_selectors:
                if element := await self.current_page.query_selector(selector):
                    text = await self._safe_extract(
                        self.current_page.evaluate("""
                            (el) => {
                                const clone = el.cloneNode(true);
                                const nav = clone.querySelector('nav, header, footer');
                                if (nav) nav.remove();
                                return clone.textContent;
                            }
                        """, element),
                        CONTENT_TIMEOUT
                    )
                    if text and len(text.strip()) > MIN_CONTENT_LENGTH:
                        quick_summary = text.strip()[:MAX_SUMMARY_LENGTH]
                        break

            # Fallback to paragraphs if no content found
            if not quick_summary:
                async def extract_paragraph(element):
                    text = await element.text_content()
                    return text.strip() if text and len(text.strip()) > MIN_CONTENT_LENGTH else None

                paragraphs = await self._extract_elements('p', extract_paragraph)
                quick_summary = ' '.join(paragraphs[:3])[:MAX_SUMMARY_LENGTH]

            return QuickPageContent(
                title=title,
                main_links=main_links,
                main_headings=main_headings,
                quick_summary=quick_summary
            )

        except Exception as e:
            console.print(f"[yellow]Warning during extraction: {str(e)}[/yellow]")
            return QuickPageContent(
                title="Could not load page",
                main_links={},
                main_headings=[],
                quick_summary=""
            )
    

    def _build_quick_prompt(self, content: QuickPageContent) -> str:
        """Build a minimal prompt for fast processing"""
        return f"""Given this webpage content:
Title: {content.title}
Main Headings: {' | '.join(content.main_headings)}
Brief Content: {content.quick_summary[:300]}

<<<<<<< HEAD
Provide a clear, concise 1-2 sentence summary of what this webpage is about. Focus on the main purpose and content. Do not ask for more information or make requests."""
=======
Provide a concise 1-2 sentence summary (no more than 50 words) focused on the specific content of this page."""
>>>>>>> f829c491

    async def quick_summarize(self, url: str) -> Tuple[str, Dict[str, str]]:
        """Fast summarization method"""
        try:
            content = await self.quick_extract(url)
            response = self.model.generate_content(self._build_quick_prompt(content))
            summary_text = response.text.strip()
            return summary_text, content.main_links
        except Exception as e:
            console.print(f"[yellow]Warning: {str(e)}[/yellow]")
            return "Could not generate summary", {}

    async def close(self):
        """Clean up resources"""
        if self.browser:
            await self.browser.close()


def format_summary(summary: Dict, links: Dict[str, str]) -> Tuple[Dict, Dict[str, str]]:
    """Format summary and navigation options into a response"""
    # Format the response text
    response_text = f"{summary['summary']}\n"
    
    if not links:
        response_text += "\nI don't see any navigation options on this page."
    else:
        # Clean up navigation options
        nav_options = {}  # text -> url mapping
        
        for text, url in links.items():
            # Clean up the text
            text = text.strip().replace('\n', ' ').replace('  ', ' ')
            
            # Skip very short or duplicate-looking links
            if len(text) < 2 or text.lower() in ['en', 'fr', '.com', '.ca']:
                continue
                
            nav_options[text] = url
            
            # Keep list manageable
            if len(nav_options) >= 7:
                break
        
        if nav_options:
            response_text += "\nI can help you either "
            response_text += "navigate to a section: " + ", ".join(nav_options.keys())
            response_text += ", or help you get specific information on the page."
        
        response_text += "\n\nJust tell me what you'd like to do or know!"

    return {"summary": response_text}, nav_options


def generate_nav_options(links: Dict[str, str]):
    nav_options = {}  # text -> url mapping
    
    for text, url in links.items():
        # Clean up the text
        text = text.strip().replace('\n', ' ').replace('  ', ' ')
        
        # Skip very short or duplicate-looking links
        if len(text) < 2 or text.lower() in ['en', 'fr', '.com', '.ca']:
            continue
            
        nav_options[text] = url
        
        # Keep list manageable
        if len(nav_options) >= 7:
            break
    
    return nav_options

def agent_output(summary: Dict, nav_options):
    text_response = summary['summary'] 

    if nav_options:
        text_response += f"\nI can take you to any of these sections: {', '.join(nav_options.keys())}."

    else:
        text_response += "\nJust tell me where you'd like to go!"
    
    return text_response, nav_options


def _match_user_intent(user_input: str, available_options: Dict[str, str], model) -> Optional[str]:
    """Use LLM to match user input to available navigation options or information requests"""
    # First check if user wants to exit
    if any(word in user_input.lower() for word in ['quit', 'exit', 'bye', 'goodbye', 'stop', 'end']):
        return 'EXIT'
    if any(word in user_input.lower() for word in ['back', 'previous']):
        return 'BACK'

    # Use Gemini to classify the user's intent
    prompt = f"""Given this user input: "{user_input}"

Classify the user's intent into one of these categories:
1. INFO_REQUEST - if they want to learn more or get specific information about something
2. NAVIGATION - if they want to navigate to a specific section
3. BOOKMARK - if they want to save the current page as a bookmark
4. LIST_BOOKMARKS - if they want to see their saved bookmarks
5. GO_TO_BOOKMARK - if they want to navigate to a previously bookmarked page
6. SWITCH_WEBSITE - if they want to go to a different website entirely
7. NONE - if none of the above

Available navigation options: {list(available_options.keys())}

Return EXACTLY one of: INFO_REQUEST, NAVIGATION, BOOKMARK, LIST_BOOKMARKS, GO_TO_BOOKMARK, SWITCH_WEBSITE, or NONE"""

    try:
        response = model.generate_content(prompt)
        intent = response.text.strip().upper()
        
        if intent == 'INFO_REQUEST':
            return 'INFO_REQUEST'
        elif intent == 'NAVIGATION':
            # If it's a navigation request, try to match to specific option
            nav_prompt = f"""Given these available navigation options: {list(available_options.keys())}

User said: "{user_input}"

Which option (if any) are they most likely trying to navigate to? Return EXACTLY one of the available options if there's a match, or "none" if no good match.
Only return the matching text or "none", nothing else."""
            
            nav_response = model.generate_content(nav_prompt)
            match = nav_response.text.strip().strip('"').strip("'")
            return match if match in available_options else None
        elif intent in ['BOOKMARK', 'LIST_BOOKMARKS', 'GO_TO_BOOKMARK', 'SWITCH_WEBSITE']:
            return intent
        else:
            return None
    except Exception:
        return None

def is_url(string):
    parsed = urlparse(string)
    return parsed.scheme in ("http", "https", "www") and bool(parsed.netloc)

async def agent_response(summarizer: FastWebSummarizer, user_input: str):
    new_url = None
    current_summary = None
    current_nav_options = {}

    try:
        # First handle URL input
        if is_url(user_input):
            new_url = user_input
            summarizer.link_history.append(new_url)  # Append URL directly, not in a list
            summary, links = await summarizer.quick_summarize(new_url)
            current_summary = summary
            current_nav_options = links
        else:
            # If not a URL, we're handling a command or query
            new_url = None
            if summarizer.link_history:
                new_url = summarizer.link_history[-1]
            if new_url:
                summary, links = await summarizer.quick_summarize(new_url)
                current_summary = summary
                current_nav_options = links
            else:
                current_summary = "No webpage loaded yet. Please provide a URL or search for a website."
                current_nav_options = {}
                
            matched_option = _match_user_intent(user_input, current_nav_options, summarizer.model)

            if matched_option == 'EXIT':
                current_summary = "Alright, hope that was helpful!"
            elif matched_option == 'BOOKMARK':
                if not new_url:
                    current_summary = "No page to bookmark!"
                else:
                    summarizer.bookmarks[summarizer.current_title] = new_url
                    current_summary = "Bookmark saved!"
            elif matched_option == 'LIST_BOOKMARKS':
                if summarizer.bookmarks:
                    current_summary = "Your bookmarks:\n" + "\n".join(f"- {title}: {url}" for title, url in summarizer.bookmarks.items())
                else:
                    current_summary = "You don't have any bookmarks yet."
            elif matched_option == 'GO_TO_BOOKMARK':
                # Extract bookmark title from user input
                title_prompt = f"""If the user's input wants to go to a title that is in our bookmarks, return the title exactly as it is in our bookmark titles. If not, return none.
                User input: {user_input} Our bookmark titles: {summarizer.bookmarks.keys()}"""
                title = summarizer.model.generate_content(title_prompt)
                
                if title in summarizer.bookmarks:
                    new_url = summarizer.bookmarks[title]
                    current_summary = f"Taking you to bookmarked page called {title}..."
                    summary, links = await summarizer.quick_summarize(new_url)
                    current_summary = summary
                    current_nav_options = links
                else:
                    current_summary = f"Couldn't find a bookmark for '{title}'"
            elif matched_option == 'SWITCH_WEBSITE':
                try:
                    # Extract the website name from user input
                    website_prompt = f"""Extract the website name from this request: {user_input}
                    Return ONLY the website name, nothing else."""
                    website_name = summarizer.model.generate_content(website_prompt).text.strip()
                    print(f"Debug - SWITCH_WEBSITE extracted name: {website_name}")
                    
                    # Use find_website to get the new URL
                    summary, new_url, on_startup = await find_website(website_name, summarizer)
                    print(f"Debug - SWITCH_WEBSITE got summary: {summary}")
                    print(f"Debug - SWITCH_WEBSITE got new_url: {new_url}")
                    print(f"Debug - SWITCH_WEBSITE got on_startup: {on_startup}")
                    
                    if not on_startup and new_url:
                        current_summary = summary
                        # Get navigation links using quick_summarize
                        _, current_nav_options = await summarizer.quick_summarize(new_url)
                        summarizer.link_history.append(new_url)  # Add the new URL to history
                        print(f"Debug - SWITCH_WEBSITE added to history: {new_url}")
                    else:
                        current_summary = f"Couldn't find a website for '{website_name}'"
                except Exception as e:
                    print(f"Error switching website: {str(e)}")
                    current_summary = f"Sorry, I couldn't switch to that website. Please try again."
            elif matched_option == 'BACK':
                if len(summarizer.link_history) > 1:
                    previous_url = summarizer.link_history[-2]
                    current_summary = "Going back to the previous page..."
                    new_url = previous_url
                    summary, links = await summarizer.quick_summarize(previous_url)
                    current_summary = summary
                    current_nav_options = links
                else:
                    current_summary = "You're already on the first page!"
            elif matched_option == 'INFO_REQUEST':
                specific_info = await summarizer.get_specific_info(new_url, user_input)
                current_summary = (
                    f"Here's what I found:\n{specific_info}\n\n"
                    "I can help you in two ways:\n"
                    f"1. Navigate to a section: {', '.join(current_nav_options.keys())}\n"
                    "2. Ask another question about this page"
                )
            elif matched_option:
                current_summary = f"Taking you to {matched_option}..."
                new_url = current_nav_options[matched_option]
                summarizer.link_history.append(new_url)
                summary, links = await summarizer.quick_summarize(new_url)
                current_summary = summary
                current_nav_options = links
            else:
                current_summary = (
                    "I'm not sure what you want to do. You can:\n"
                    f"1. Navigate to a section: {', '.join(current_nav_options.keys())}\n"
                    "2. Ask for specific information on this page"
                )

        # Add navigation options to summary if they exist
<<<<<<< HEAD
        if current_nav_options and not current_summary.endswith("page"):  # Avoid duplicate navigation options
            current_summary += f"\n\nAvailable sections: {', '.join(current_nav_options.keys())}"
=======
        if current_nav_options and "summary" in current_summary:
            if not current_summary["summary"].endswith("page"):  # Avoid duplicate navigation options
                # current_summary["summary"] += f"\n\nAvailable sections: {', '.join(current_nav_options.keys())}"


                sections = list(current_nav_options.keys())[:5]
                current_summary["summary"] += f"\n\nSome sections: {' • '.join(sections)}{' • ' if len(current_nav_options) > 5 else ''}"

>>>>>>> f829c491

        return {"summary": current_summary}, new_url

    except Exception as e:
        print(f"Error in agent_response: {e}")
        return {"summary": "Sorry, I encountered an error processing your request."}, None



async def find_website(prompt: str, summarizer: FastWebSummarizer) -> Tuple[str, str, bool]:
    """Find and summarize a website based on a user prompt."""
    try:
        # Use Gemini to find a relevant website
        gemini_prompt = f"""Find a relevant website URL for this prompt: {prompt}
        Return ONLY the URL, nothing else. The URL should be a direct link to the most relevant page.
<<<<<<< HEAD
        For example:
        if I say go to samsung, you shoule return https://www.samsung.com
        if I say go to the University of Waterloo main website, you should return https://www.uwaterloo.ca
        """
        
        response = summarizer.model.generate_content(gemini_prompt)
        url = response.text.strip()
        print(f"Debug - find_website got URL: {url}")

        if not is_url(url):
            print("Error couldn't find a valid site")
            return "Could not find a valid website", "", True
=======
        If you can not find the URL return 'error!'"""
        
        response = summarizer.model.generate_content(gemini_prompt)
        url = response.text.strip()
        
        # Validate URL
        if not is_url(url):
            print('Error in find_website')
            return {"summary": "Error"}, "", True
>>>>>>> f829c491
            
        # Use agent_response to get the initial summary
        summary_dict, new_url = await agent_response(summarizer, url)
        print(f"Debug - find_website got summary: {summary_dict}")
        print(f"Debug - find_website got new_url: {new_url}")

        if not summary_dict or "summary" not in summary_dict:
            return "Could not generate summary", url, True

        title_prompt = f"""Extract the MOST simple one to three word title based on this summary: {summary_dict['summary']}"""

        title = summarizer.model.generate_content(title_prompt)
        summarizer.current_title = title.text.strip()
        print(f"Debug - find_website set title: {summarizer.current_title}")
        
        return summary_dict["summary"], new_url, False
        
    except Exception as e:
        print(f"Error in find_website: {str(e)}")
        return f"Error: {str(e)}", "", True


async def test_combined_interaction():
    """Test find_website followed by agent_response interaction"""
    try:
        # Initialize summarizer
        summarizer = FastWebSummarizer()
        await summarizer.start_browser()
        
        # Test cases - each is a tuple of (initial prompt, list of follow-up messages)
        test_cases = [
            (
                "find me a site to learn cooking",  # Initial prompt for find_website
                [  # Follow-up messages for agent_response
                    "what courses do you offer",
                    "tell me about a nice course",
                    "what are the prerequisites",
                    "go back to main page"
                ]
            ),
            (
                "show me uwaterloo's website",  # Initial prompt for find_website
                [  # Follow-up messages for agent_response
                    "tell me about admissions",
                    "what programs are offered",
                    "tell me about computer science",
                    "go back"
                ]
            )
        ]
        
        print("\nTesting combined find_website and agent_response interaction...")
        
        for initial_prompt, follow_ups in test_cases:
            print(f"\n{'='*80}")
            print(f"Initial prompt: {initial_prompt}")
            print(f"{'='*80}")
            
            # First use find_website to get the URL
            summary, url, onStartup = await find_website(initial_prompt, summarizer)
            print(f"Found URL: {url}")
            print(f"Initial Summary: {summary}")
            print(f"OnStartup: {onStartup}")
            
            if not onStartup and url:  # If we found a valid site
                print("\nStarting interaction with the site...")
                
                # First send the URL to initialize the session
                summary, new_url = await agent_response(summarizer, url)
                print(f"\nInitial page loaded:")
                print(f"Summary: {summary}")
                
                # Then process follow-up messages
                for message in follow_ups:
                    print(f"\nUser message: {message}")
                    print("-" * 40)
                    summary, new_url = await agent_response(summarizer, message)
                    print(f"Summary: {summary}")
                    if new_url:
                        print(f"New URL: {new_url}")
            
            print(f"\n{'='*80}\n")
            
    except Exception as e:
        print(f"Error during test: {e}")
        traceback.print_exc()
    finally:
        if summarizer:
            await summarizer.close()

if __name__ == "__main__":
    print("Script started")
    asyncio.run(test_combined_interaction())<|MERGE_RESOLUTION|>--- conflicted
+++ resolved
@@ -274,11 +274,8 @@
 Main Headings: {' | '.join(content.main_headings)}
 Brief Content: {content.quick_summary[:300]}
 
-<<<<<<< HEAD
+
 Provide a clear, concise 1-2 sentence summary of what this webpage is about. Focus on the main purpose and content. Do not ask for more information or make requests."""
-=======
-Provide a concise 1-2 sentence summary (no more than 50 words) focused on the specific content of this page."""
->>>>>>> f829c491
 
     async def quick_summarize(self, url: str) -> Tuple[str, Dict[str, str]]:
         """Fast summarization method"""
@@ -529,10 +526,7 @@
                 )
 
         # Add navigation options to summary if they exist
-<<<<<<< HEAD
-        if current_nav_options and not current_summary.endswith("page"):  # Avoid duplicate navigation options
-            current_summary += f"\n\nAvailable sections: {', '.join(current_nav_options.keys())}"
-=======
+
         if current_nav_options and "summary" in current_summary:
             if not current_summary["summary"].endswith("page"):  # Avoid duplicate navigation options
                 # current_summary["summary"] += f"\n\nAvailable sections: {', '.join(current_nav_options.keys())}"
@@ -540,8 +534,6 @@
 
                 sections = list(current_nav_options.keys())[:5]
                 current_summary["summary"] += f"\n\nSome sections: {' • '.join(sections)}{' • ' if len(current_nav_options) > 5 else ''}"
-
->>>>>>> f829c491
 
         return {"summary": current_summary}, new_url
 
@@ -557,7 +549,6 @@
         # Use Gemini to find a relevant website
         gemini_prompt = f"""Find a relevant website URL for this prompt: {prompt}
         Return ONLY the URL, nothing else. The URL should be a direct link to the most relevant page.
-<<<<<<< HEAD
         For example:
         if I say go to samsung, you shoule return https://www.samsung.com
         if I say go to the University of Waterloo main website, you should return https://www.uwaterloo.ca
@@ -570,17 +561,7 @@
         if not is_url(url):
             print("Error couldn't find a valid site")
             return "Could not find a valid website", "", True
-=======
-        If you can not find the URL return 'error!'"""
-        
-        response = summarizer.model.generate_content(gemini_prompt)
-        url = response.text.strip()
-        
-        # Validate URL
-        if not is_url(url):
-            print('Error in find_website')
-            return {"summary": "Error"}, "", True
->>>>>>> f829c491
+
             
         # Use agent_response to get the initial summary
         summary_dict, new_url = await agent_response(summarizer, url)
