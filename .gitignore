--- conflicted
+++ resolved
@@ -1,7 +1,2 @@
 __pycache__/
-<<<<<<< HEAD
-.env
-=======
-.env
-env
->>>>>>> 1d1de637
+.env